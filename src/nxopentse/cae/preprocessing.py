# should split this file up into a fem/afem and sim functionality file

import os
from typing import List, cast, Optional, Union, Dict

import NXOpen
import NXOpen.CAE
import NXOpen.UF


the_session: NXOpen.Session = NXOpen.Session.GetSession()
the_uf_session: NXOpen.UF.UFSession = NXOpen.UF.UFSession.GetUFSession()
the_lw: NXOpen.ListingWindow = the_session.ListingWindow


def hello():
    print("Hello from " + os.path.basename(__file__))


def create_2dmesh_collector(thickness: float, color: int = None) -> Optional[NXOpen.CAE.MeshCollector]:
    """This function creates a 2d mesh collector with the given thickness and label.
       the color of the mesh collector is set as 10 times the label
    
    Parameters
    ----------
    thickness: float
        The thickness to set in the mesh collector
    physical_property_label: int
        The label of the physical property. Needs to be unique and thus cannot already be used in the part.


    Returns
    -------
    NXOpen.CAE.MeshCollector
        Returns the created 2d mesh collector.
    """

    # TODO: make this also work for .fem and .afem

    base_part: NXOpen.BasePart = the_session.Parts.BaseWork
    if not isinstance(NXOpen.CAE.FemPart, base_part):
        the_lw.WriteFullline("create_node needs to start from a .fem file. Exiting")
        return
    
    fem_part: NXOpen.CAE.FemPart = cast(NXOpen.CAE.FemPart, base_part)
    fe_model: NXOpen.CAE.FEModel = fem_part.BaseFEModel
    
    mesh_manager: NXOpen.CAE.MeshManager = cast(NXOpen.CAE.MeshManager, fe_model.MeshManager)
    null_mesh_collector: NXOpen.CAE.MeshCollector = None
    mesh_collector_builder: NXOpen.CAE.MeshCollectorBuilder = mesh_manager.CreateCollectorBuilder(null_mesh_collector, "ThinShell")

    # Get the highest label from the physical properties to then pass as parameter in the creation of a physical property.
    physicalPropertyTables: List[NXOpen.CAE.PhysicalPropertyTable] = [item for item in fem_part.PhysicalPropertyTables]
    max_label = 1
    if len(physicalPropertyTables) != 0:
        max_label = physicalPropertyTables[len(physicalPropertyTables) - 1].Label + 1

    physical_property_table: NXOpen.CAE.PhysicalPropertyTable = fem_part.PhysicalPropertyTables.CreatePhysicalPropertyTable("PSHELL", "NX NASTRAN - Structural", "NX NASTRAN", "PSHELL2", max_label)
    physical_property_table.SetName(str(thickness) + "mm")

    material_manager: NXOpen.CAE.MaterialManager = cast(NXOpen.CAE.MaterialManager, fem_part.MaterialManager) # cast only required because of intellisensse
    physical_materials: List[NXOpen.CAE.PhysicalMaterial] = material_manager.PhysicalMaterials.GetUsedMaterials()
    steel: List[NXOpen.CAE.PhysicalMaterial] = [item for item in physical_materials if item.Name == "Steel"]
    if steel == None:
        steel = material_manager.PhysicalMaterials.LoadFromNxlibrary("Steel")
    else:
        steel = steel[0]

    property_table: NXOpen.CAE.PropertyTable = physical_property_table.PropertyTable
    property_table.SetMaterialPropertyValue("material", False, steel)
    property_table.SetTablePropertyWithoutValue("bending material")
    property_table.SetTablePropertyWithoutValue("transverse shear material")
    property_table.SetTablePropertyWithoutValue("membrane-bending coupling material")

    unit_millimeter: NXOpen.Unit = cast(NXOpen.UnitCollection, fem_part.UnitCollection).FindObject("MilliMeter")
    property_table.SetBaseScalarWithDataPropertyValue("element thickness", str(thickness), unit_millimeter)

    mesh_collector_builder.CollectorName = str(thickness) + "mm"
    mesh_collector_builder.PropertyTable.SetNamedPropertyTablePropertyValue("Shell Property", physical_property_table)

    nx_object: NXOpen.NXObject = mesh_collector_builder.Commit()

    mesh_collector_builder.Destroy()

    # Setting the color of the MeshCollector we just created
    mesh_collector: NXOpen.CAE.MeshCollector = cast(NXOpen.CAE.MeshCollector, nx_object)
    mesh_collector_display_defaults = mesh_collector.GetMeshDisplayDefaults()

    # we set the color as label * 10 to make a distinction between the colors. The maximum color number is 216, therefore we take the modulus to not exceed this numer (eg. 15%4 -> 3)
    if color == None:
        mesh_collector_display_defaults.Color = NXOpen.NXColor.NXColor._Get((max_label * 10) % 216)
    else:
        mesh_collector_display_defaults.Color = NXOpen.NXColor.NXColor._Get(color)

    mesh_collector_display_defaults.Dispose()


def create_node(label: int, x_coordinate: float, y_coordinate: float, z_coordinate: float) -> Optional[NXOpen.CAE.FENode]:
    """This function creates a node with given label and coordinates.
       It is the user responsibility to make sure the label does not already exists in the model!
    
    Parameters
    ----------
    label: int
        The node label
    x_coordinate: float
        The global x-coordinate of the node to be created
    y_coordinate: float
        The global y-coordinate of the node to be created
    z_coordinate: float
        The global z-coordinate of the node to be created

    Returns
    -------
    NXOpen.CAE.FENode
        Returns the created node.
    """

    base_part: NXOpen.BasePart = the_session.Parts.BaseWork
    if not isinstance(NXOpen.CAE.BaseFemPart, base_part):
        the_lw.WriteFullline("create_node needs to start from a .fem or .afem file. Exiting")
        return
    
    base_fem_part: NXOpen.CAE.BaseFemPart = cast(NXOpen.CAE.BaseFemPart, base_part)
    base_fe_model: NXOpen.CAE.FEModel = base_fem_part.BaseFEModel
    node_create_builder: NXOpen.CAE.NodeCreateBuilder = base_fe_model.NodeElementMgr.CreateNodeCreateBuilder()

    node_create_builder.Label = label
    null_nxopen_coordinate_system: NXOpen.CoordinateSystem = None
    node_create_builder.Csys = null_nxopen_coordinate_system
    node_create_builder.SingleOption = True

    node_create_builder.X.Value = x_coordinate
    node_create_builder.Y.Value = y_coordinate
    node_create_builder.Z.Value = z_coordinate

    coordinates: NXOpen.Point3d = NXOpen.Point3d(x_coordinate, y_coordinate, z_coordinate)
    point: NXOpen.Point = base_fem_part.Points.CreatePoint(coordinates)
    node_create_builder.Point = point

    node: NXOpen.NXObject = node_create_builder.Commit()

    node_create_builder.Csys = null_nxopen_coordinate_system
    node_create_builder.DispCsys = null_nxopen_coordinate_system

    node_create_builder.Destroy()

    return cast(NXOpen.CAE.FENode, node)


def create_nodal_constraint(node_label: int, dx: float, dy : float, dz: float, rx: float, ry: float, rz: float, constraint_name: str) -> NXOpen.CAE.SimBC:
    """This function creates a constraint on a node. For free, set the value to -777777
        THis is minus 7, six times. Which equals 42 ;) You got to love the NX developers humor.
    
    Parameters
    ----------
    node_label: int
        The node label to appy the constraint to.
    dx: float
        the displacement in global x-direction.
    dy: float
        the displacement in global y-direction.
    dz: float
        the displacement in global z-direction.
    rx: float
        the rotation in global x-direction.
    ry: float
        the rotation in global y-direction.
    rz: float
        the rotation in global z-direction.
    constraint_name: str
        The name of the constraint for the GUI.

    Returns
    -------
    NXOpen.CAE.SimBC
        Returns the created constraint.

    Notes
    -----
    Tested in SC2212

    """
    # check if started from a SimPart, returning othwerwise
    base_part: NXOpen.BasePart = the_session.Parts.BaseWork
    if not isinstance(base_part, NXOpen.CAE.SimPart):
        the_lw.WriteFullline("CreateConstraint needs to start from a .sim file. Exiting")
        return
    # we are now sure that basePart is a SimPart
    sim_part: NXOpen.CAE.SimPart = cast(NXOpen.CAE.SimPart, base_part) # explicit casting makes it clear
    
    sim_simulation: NXOpen.CAE.SimSimulation = sim_part.Simulation
    # make the active solution inactive, so bondary condition is not automatically added to active subcase
    sim_simulation.ActiveSolution = NXOpen.CAE.SimSolution.Null

    # check if constaint already exists
    sim_constraints: List[NXOpen.CAE.SimConstraint] = [item for item in sim_simulation.Constraints]
    sim_constraint: List[NXOpen.CAE.SimConstraint] = [item for item in sim_constraints if item.Name.lower() == constraint_name.lower()]
    sim_bc_builder: NXOpen.CAE.SimBCBuilder
    if len(sim_constraint) == 0:
        # no constraint with the given name, thus creating the constrain
        sim_bc_builder = sim_simulation.CreateBcBuilderForConstraintDescriptor("UserDefinedDisplacementConstraint", constraint_name, 0)
    elif len(sim_constraint) == 1:
        the_lw.WriteFullline(f'A constraint with the name {constraint_name} already exists therefore editing the constraint.')
        sim_bc_builder = sim_simulation.CreateBcBuilderForBc(sim_constraint[0])
    else:
        the_lw.WriteFullline(f'Multiple constraints with the name {constraint_name} exist. This function requires unique names and is not case sensitive.')
        raise ValueError(f'Multiple constraints with the name {constraint_name} exist.')

    property_table: NXOpen.CAE.PropertyTable = sim_bc_builder.PropertyTable
    field_expression1: NXOpen.Fields.FieldExpression = property_table.GetScalarFieldPropertyValue("DOF1")
    field_expression2: NXOpen.Fields.FieldExpression = property_table.GetScalarFieldPropertyValue("DOF2")
    field_expression3: NXOpen.Fields.FieldExpression = property_table.GetScalarFieldPropertyValue("DOF3")
    field_expression4: NXOpen.Fields.FieldExpression = property_table.GetScalarFieldPropertyValue("DOF4")
    field_expression5: NXOpen.Fields.FieldExpression = property_table.GetScalarFieldPropertyValue("DOF5")
    field_expression6: NXOpen.Fields.FieldExpression = property_table.GetScalarFieldPropertyValue("DOF6")
    
    unit_millimeter: NXOpen.Unit = cast(NXOpen.Unit, sim_part.UnitCollection.FindObject("MilliMeter"))
    indep_var_array1: List[NXOpen.Fields.FieldVariable] = []
    field_expression1.EditFieldExpression(str(dx), unit_millimeter, indep_var_array1, False)
    property_table.SetScalarFieldPropertyValue("DOF1", field_expression1)

    indep_var_array2: List[NXOpen.Fields.FieldVariable] = []
    field_expression2.EditFieldExpression(str(dy), unit_millimeter, indep_var_array2, False)
    property_table.SetScalarFieldPropertyValue("DOF2", field_expression2)

    indep_var_array3: List[NXOpen.Fields.FieldVariable] = []
    field_expression3.EditFieldExpression(str(dz), unit_millimeter, indep_var_array3, False)
    property_table.SetScalarFieldPropertyValue("DOF3", field_expression3)

    unit_degrees: NXOpen.Unit = cast(NXOpen.Unit, sim_part.UnitCollection.FindObject("Degrees"))
    indep_var_array4: List[NXOpen.Fields.FieldVariable] = []
    field_expression4.EditFieldExpression(str(rx), unit_degrees, indep_var_array4, False)
    property_table.SetScalarFieldPropertyValue("DOF4", field_expression4)

    indep_var_array5: List[NXOpen.Fields.FieldVariable] = []
    field_expression5.EditFieldExpression(str(ry), unit_degrees, indep_var_array5, False)
    property_table.SetScalarFieldPropertyValue("DOF5", field_expression5)

    indep_var_array6: List[NXOpen.Fields.FieldVariable] = []
    field_expression6.EditFieldExpression(str(rz), unit_degrees, indep_var_array6, False)
    property_table.SetScalarFieldPropertyValue("DOF6", field_expression6)

    # select the node via the label to assign the constraint to
    set_manager: NXOpen.CAE.SetManager = sim_bc_builder.TargetSetManager
    
    objects: List[NXOpen.CAE.SetObject] = [NXOpen.CAE.SetObject.Obj] * 1
    objects[0] = NXOpen.CAE.SetObject()
    fe_model_ccurrence: NXOpen.CAE.FEModelOccurrence = sim_part.Simulation.Femodel
    fe_node: NXOpen.CAE.FENode = fe_model_ccurrence.FenodeLabelMap.GetNode(node_label)
    if fe_node is None:
        the_lw.WriteFullline("CreateConstraint: node with label " + str(node_label) + " not found in the model. Constaint not created.")
        return

    objects[0].Obj = fe_node
    objects[0].SubType = NXOpen.CAE.CaeSetObjectSubType.NotSet
    objects[0].SubId = 0
    set_manager.SetTargetSetMembers(0, NXOpen.CAE.CaeSetGroupFilterType.Node, objects)
    
    sim_bc: NXOpen.CAE.SimBC = sim_bc_builder.CommitAddBc()
    sim_bc_builder.Destroy()
    
    return sim_bc


def create_nodal_force_default_name(node_label: int, fx: float, fy : float, fz: float):
    """This function creates a force on a node using a default name.
    
    Parameters
    ----------
    node_label: int
        The node label to appy the force to.
    fx: float
        the force in global x-direction in Newton.
    fy: float
        the force in global y-direction in Newton.
    fz: float
        the force in global z-direction in Newton.

    Returns
    -------
    NXOpen.CAE.SimBC
        Returns the created force.
    """
    defaultName: str = "Nodalforce_" + str(node_label)
    nodal_force: NXOpen.CAE.SimBC = create_nodal_force(node_label, fx, fy, fz, defaultName)
    return nodal_force


def create_nodal_force(node_label: int, fx: float, fy: float, fz: float, force_name: str) -> NXOpen.CAE.SimBC:
    """This function creates a force on a node.
    
    Parameters
    ----------
    node_label: int
        The node label to appy the force to.
    fx: float
        the force in global x-direction in Newton.
    fy: float
        the force in global y-direction in Newton.
    fz: float
        the force in global z-direction in Newton.
    force_name: str
        The name of the force for the GUI.

    Returns
    -------
    NXOpen.CAE.SimBC
        Returns the created force.
    """
    base_part: NXOpen.BasePart = the_session.Parts.BaseWork
    # check if started from a SimPart, returning othwerwise
    if not isinstance(base_part, NXOpen.CAE.SimPart):
        the_lw.WriteFullline("CreateNodalForce needs to start from a .sim file. Exiting")
        return
    # we are now sure that basePart is a SimPart
    sim_part: NXOpen.CAE.SimPart = cast(NXOpen.CAE.SimPart, base_part) # explicit casting makes it clear
    
    sim_simulation: NXOpen.CAE.SimSimulation = sim_part.Simulation
    # make the active solution inactive, so load is not automatically added to active subcase
    sim_simulation.ActiveSolution = NXOpen.CAE.SimSolution.Null

    # check if a nodal force with that name already exists. If it does, update, if not create it
    sim_loads: List[NXOpen.CAE.SimLoad] = sim_part.Simulation.Loads
    sim_load: NXOpen.CAE.SimLoad = [item for item in sim_loads if item.Name.lower() == force_name.lower()]
    if len(sim_load) == 0:
        # load not found
        sim_bc_builder: NXOpen.CAE.SimBCBuilder = sim_simulation.CreateBcBuilderForLoadDescriptor("ComponentForceField", force_name, 0) # overloaded function is unknow to intellisense
    else:
        sim_bc_builder: NXOpen.CAE.SimBCBuilder = sim_simulation.CreateBcBuilderForBc(sim_load[0])
    
    # define the force
    property_table: NXOpen.CAE.PropertyTable = sim_bc_builder.PropertyTable
    set_manager: NXOpen.CAE.SetManager = sim_bc_builder.TargetSetManager
    
    objects: List[NXOpen.CAE.SetObject] = [NXOpen.CAE.SetObject.Obj] * 1
    objects[0] = NXOpen.CAE.SetObject()
    fe_node: NXOpen.CAE.FENode = sim_part.Simulation.Femodel.FenodeLabelMap.GetNode(node_label)
    if fe_node is None:
        the_lw.WriteFullline("CreateNodalForce: node with label " + str(node_label) + " not found in the model. Force not created.")
        return

    objects[0].Obj = fe_node
    objects[0].SubType = NXOpen.CAE.CaeSetObjectSubType.NotSet
    objects[0].SubId = 0
    set_manager.SetTargetSetMembers(0, NXOpen.CAE.CaeSetGroupFilterType.Node, objects)
    
    unit1: NXOpen.Unit = sim_part.UnitCollection.FindObject("Newton")
    expression1: NXOpen.Expression = sim_part.Expressions.CreateSystemExpressionWithUnits(str(fx), unit1)
    expression2: NXOpen.Expression = sim_part.Expressions.CreateSystemExpressionWithUnits(str(fy), unit1)
    expression3: NXOpen.Expression = sim_part.Expressions.CreateSystemExpressionWithUnits(str(fz), unit1)

    field_manager: NXOpen.Fields.FieldManager = cast(NXOpen.Fields.FieldManager, sim_part.FindObject("FieldManager"))
    # property_table.SetTablePropertyWithoutValue("CylindricalMagnitude")
    # property_table.SetVectorFieldWrapperPropertyValue("CylindricalMagnitude", NXOpen.Fields.VectorFieldWrapper.NotSet)
    # property_table.SetTablePropertyWithoutValue("SphericalMagnitude")
    # property_table.SetVectorFieldWrapperPropertyValue("SphericalMagnitude", NXOpen.Fields.VectorFieldWrapper.NotSet)
    # property_table.SetTablePropertyWithoutValue("DistributionField")
    # property_table.SetScalarFieldWrapperPropertyValue("DistributionField", NXOpen.Fields.ScalarFieldWrapper.NotSet)
    # property_table.SetTablePropertyWithoutValue("ComponentsDistributionField")
    # property_table.SetVectorFieldWrapperPropertyValue("ComponentsDistributionField", NXOpen.Fields.VectorFieldWrapper.NotSet)
    expressions: List[NXOpen.Expression] = [NXOpen.Expression.Null] * 3 
    expressions[0] = expression1
    expressions[1] = expression2
    expressions[2] = expression3
    vector_field_wrapper: NXOpen.Fields.VectorFieldWrapper = field_manager.CreateVectorFieldWrapperWithExpressions(expressions)
    
    property_table.SetVectorFieldWrapperPropertyValue("CartesianMagnitude", vector_field_wrapper)
    
    sim_bc: NXOpen.CAE.SimBC = sim_bc_builder.CommitAddBc()
    
    sim_bc_builder.Destroy()

    return sim_bc


def create_nodal_moment(node_label: int, mx: float, my: float, mz: float, moment_name: str) -> NXOpen.CAE.SimBC:
    """This function creates a force on a node.
    
    Parameters
    ----------
    node_label: int
        The node label to appy the force to.
    mx: float
        the moment in global x-direction in NewtonMillimeter.
    my: float
        the moment in global y-direction in NewtonMillimeter.
    mz: float
        the moment in global z-direction in NewtonMillimeter.
    force_name: str
        The name of the force for the GUI.

    Returns
    -------
    NXOpen.CAE.SimBC
        Returns the created force.
    """
    base_part: NXOpen.BasePart = the_session.Parts.BaseWork
    # check if started from a SimPart, returning othwerwise
    if not isinstance(base_part, NXOpen.CAE.SimPart):
        the_lw.WriteFullline("CreateNodalForce needs to start from a .sim file. Exiting")
        return
    # we are now sure that basePart is a SimPart
    sim_part: NXOpen.CAE.SimPart = cast(NXOpen.CAE.SimPart, base_part) # explicit casting makes it clear
    
    sim_simulation: NXOpen.CAE.SimSimulation = sim_part.Simulation
    # make the active solution inactive, so load is not automatically added to active subcase
    sim_simulation.ActiveSolution = NXOpen.CAE.SimSolution.Null

    # check if a nodal force with that name already exists. If it does, update, if not create it
    sim_loads: List[NXOpen.CAE.SimLoad] = sim_part.Simulation.Loads
    sim_load: NXOpen.CAE.SimLoad = [item for item in sim_loads if item.Name.lower() == moment_name.lower()]
    if len(sim_load) == 0:
        # load not found
        sim_bc_builder: NXOpen.CAE.SimBCBuilder = sim_simulation.CreateBcBuilderForLoadDescriptor("ComponentMomentField", moment_name, 0) # overloaded function is unknow to intellisense
    else:
        sim_bc_builder: NXOpen.CAE.SimBCBuilder = sim_simulation.CreateBcBuilderForBc(sim_load[0])
    
    # define the force
    property_table: NXOpen.CAE.PropertyTable = sim_bc_builder.PropertyTable
    set_manager: NXOpen.CAE.SetManager = sim_bc_builder.TargetSetManager
    
    objects: List[NXOpen.CAE.SetObject] = [NXOpen.CAE.SetObject.Obj] * 1
    objects[0] = NXOpen.CAE.SetObject()
    fe_node: NXOpen.CAE.FENode = sim_part.Simulation.Femodel.FenodeLabelMap.GetNode(node_label)
    if fe_node is None:
        the_lw.WriteFullline("CreateNodalMoment: node with label " + str(node_label) + " not found in the model. Moment not created.")
        return

    objects[0].Obj = fe_node
    objects[0].SubType = NXOpen.CAE.CaeSetObjectSubType.NotSet
    objects[0].SubId = 0
    set_manager.SetTargetSetMembers(0, NXOpen.CAE.CaeSetGroupFilterType.Node, objects)
    
    unit1: NXOpen.Unit = sim_part.UnitCollection.FindObject("NewtonMilliMeter")
    expression1: NXOpen.Expression = sim_part.Expressions.CreateSystemExpressionWithUnits(str(mx), unit1)
    expression2: NXOpen.Expression = sim_part.Expressions.CreateSystemExpressionWithUnits(str(my), unit1)
    expression3: NXOpen.Expression = sim_part.Expressions.CreateSystemExpressionWithUnits(str(mz), unit1)

    field_manager: NXOpen.Fields.FieldManager = cast(NXOpen.Fields.FieldManager, sim_part.FindObject("FieldManager"))
    expressions: List[NXOpen.Expression] = [NXOpen.Expression.Null] * 3 
    expressions[0] = expression1
    expressions[1] = expression2
    expressions[2] = expression3
    vector_field_wrapper: NXOpen.Fields.VectorFieldWrapper = field_manager.CreateVectorFieldWrapperWithExpressions(expressions)
    
    property_table.SetVectorFieldWrapperPropertyValue("CartesianMagnitude", vector_field_wrapper)
    
    sim_bc: NXOpen.CAE.SimBC = sim_bc_builder.CommitAddBc()
    
    sim_bc_builder.Destroy()

    return sim_bc


def add_solver_set_to_subcase(solution_name: str, subcase_name: str, solver_set_name: str) -> None:
    """This function adds a given SolverSet to a given solution and subcase.

    Parameters
    ----------
    solution_name: str
        The name of the solution containing the subcase.
    subcase_name: str
        The name of the subcase to add the solver set to.
    solver_set_name: str
        The name of the solver set to add.
    """
    # check if started from a SimPart, returning othwerwise
    base_part: NXOpen.BasePart = the_session.Parts.BaseWork
    if not isinstance(base_part, NXOpen.CAE.SimPart):
        the_lw.WriteFullline("AddSolverSetToSubcase needs to start from a .sim file. Exiting")
        return
    # we are now sure that basePart is a SimPart
    sim_part: NXOpen.CAE.SimPart = cast(NXOpen.CAE.SimPart, base_part) # explicit casting makes it clear
    sim_simulation: NXOpen.CAE.SimSimulation = sim_part.Simulation

    # get the requested solution if it exists
    sim_solution: NXOpen.CAE.SimSolution = get_solution(solution_name)
    if sim_solution == None:
        # Solution not found
        the_lw.WriteFullline("AddSolverSetToSubcase: Solution with name " + solution_name + " not found!")
        return
    
    # check if the subcase exists in the given solution
    sim_solution_step: Optional[NXOpen.CAE.SimSolutionStep] = None
    for i in range(sim_solution.StepCount):
        if sim_solution.GetStepByIndex(i).Name.lower() == subcase_name.lower():
            # subcase exists
            sim_solution_step = sim_solution.GetStepByIndex(i)
    
    if sim_solution_step == None:
        the_lw.WriteFullline("AddSolverSetToSubcase: subcase with name " + subcase_name + " not found in solution " + solution_name + "!")
        return

    # check if SolverSet exists
    sim_load_set: List[NXOpen.CAE.SimLoadSet] = [item for item in sim_simulation.LoadSets if item.Name.lower() == solver_set_name.lower()]
    if len(sim_load_set) == 0:
        # SolverSet not found
        the_lw.WriteFullline("AddSolverSetToSubcase: solver set with name " + solver_set_name + " not found!")
        return

    simLoad_group: NXOpen.CAE.SimLoadGroup = cast(NXOpen.CAE.SimLoadGroup, sim_solution_step.Find("Loads"))
    # commented code only for reference
    # simBcGroups: List[NXOpen.CAE.SimBcGroup] = simSolutionStep.GetGroups()
    # simLoadGroup: NXOpen.CAE.SimLoadGroup = cast(NXOpen.CAE.SimLoadGroup, simBcGroups[0])
    simLoad_group.AddLoadSet(sim_load_set[0])


def add_load_to_solver_set(solver_set_name: str, load_name: str) -> None:
    """This function adds a load with a given name to a SolverSet with a given name.

    Parameters
    ----------
    solver_set_name: str
        The name of the solver set to add the load to.
    load_name: str
        The name of the load to add to the solver set.
    """
    # check if started from a SimPart, returning othwerwise
    base_part: NXOpen.BasePart = the_session.Parts.BaseWork
    if not isinstance(base_part, NXOpen.CAE.SimPart):
        the_lw.WriteFullline("AddLoadToSolverSet needs to start from a .sim file. Exiting")
        return
    # we are now sure that basePart is a SimPart
    sim_part: NXOpen.CAE.SimPart = cast(NXOpen.CAE.SimPart, base_part) # explicit casting makes it clear
    sim_simulation: NXOpen.CAE.SimSimulation = sim_part.Simulation

    # check if SolverSet exists
    sim_load_set: List[NXOpen.CAE.SimLoadSet] = [item for item in sim_simulation.LoadSets if item.Name.lower() == solver_set_name.lower()]
    if len(sim_load_set) == 0:
        # SolverSet not found
        the_lw.WriteFullline("AddLoadToSolverSet: solver set with name " + solver_set_name + " not found!")
        return None

    # get the requested load if it exists
    sim_load: List[NXOpen.CAE.SimLoad] = [item for item in sim_simulation.Loads if item.Name.lower() == load_name.lower()]
    if len(sim_load) == 0:
        # Load not found
        the_lw.WriteFullline("AddLoadToSolverSet: Load with name " + load_name + " not found!")
        return

    # add the found load to the found solverSet
    load_set_members: List[NXOpen.CAE.SimLoad] = [NXOpen.CAE.SimLoad] * 1
    load_set_members[0] = sim_load[0]
    sim_load_set[0].AddMemberLoads(load_set_members)


def create_solver_set(solver_set_name: str) -> Optional[NXOpen.CAE.SimLoadSet]:
    """This function creates a SolverSet with the given name.
    Does not create if one with the given name already exists.
    
    Parameters
    ----------
    solver_set_name: str
        The name of the solver set to create
    
    Returns
    -------
    NXOpen.CAE.SimLoadSet or None
        Returns the created solver set if created. None otherwise
    """
    # check if started from a SimPart, returning othwerwise
    base_part: NXOpen.BasePart = the_session.Parts.BaseWork
    if not isinstance(base_part, NXOpen.CAE.SimPart):
        the_lw.WriteFullline("CreateSolverSet needs to start from a .sim file. Exiting")
        return
    # we are now sure that basePart is a SimPart
    sim_part: NXOpen.CAE.SimPart = cast(NXOpen.CAE.SimPart, base_part) # explicit casting makes it clear
    sim_simulation: NXOpen.CAE.SimSimulation = sim_part.Simulation

    # check if solverSet already exists
    sim_load_sets: List[NXOpen.CAE.SimLoadSet] = [item for item in sim_simulation.LoadSets if item.Name.lower() == solver_set_name.lower()]
    if len(sim_load_sets) != 0:
        # SolverSet already exists
        the_lw.WriteFullline("CreateSolverSet: solver set with name " + solver_set_name + " already exists!")
        return

    null_sim_load_set: Optional[NXOpen.CAE.SimLoadSet] = None
    sim_load_set_builder: NXOpen.CAE.SimLoadSetBuilder = sim_simulation.CreateLoadSetBuilder("StaticLoadSetAppliedLoad", solver_set_name, null_sim_load_set, 0)
    sim_load_set: NXOpen.CAE.SimLoadSet = cast(NXOpen.CAE.SimLoadSet, sim_load_set_builder.Commit())
    
    sim_load_set_builder.Destroy()
    
    return sim_load_set


def add_load_to_subcase(solution_name: str, subcase_name: str, load_name: str) -> None:
    """This function adds a given load to a given solution and subcase.
    
    Parameters
    ----------
    solution_name: str
        The name of the solution containing the subcase.
    subcase_name: str
        The name of the subcase to add the load to.
    load_name: str
        The name of the load to add
    """
    # check if started from a SimPart, returning othwerwise
    base_part: NXOpen.BasePart = the_session.Parts.BaseWork
    if not isinstance(base_part, NXOpen.CAE.SimPart):
        the_lw.WriteFullline("add_load_to_subcase needs to start from a .sim file. Exiting")
        return
    # we are now sure that basePart is a SimPart
    sim_part: NXOpen.CAE.SimPart = cast(NXOpen.CAE.SimPart, base_part) # explicit casting makes it clear
    sim_simulation: NXOpen.CAE.SimSimulation = sim_part.Simulation

    # get the requested solution if it exists
    sim_solution: NXOpen.CAE.SimSolution = get_solution(solution_name)
    if sim_solution == None:
        # Solution not found
        the_lw.WriteFullline("add_load_to_subcase: Solution with name " + solution_name + " not found!")
        return
    
    # check if the subcase exists in the given solution
    sim_solution_step: Optional[NXOpen.CAE.SimSolutionStep] = None
    for i in range(sim_solution.StepCount):
        if sim_solution.GetStepByIndex(i).Name.lower() == subcase_name.lower():
            # subcase exists
            sim_solution_step = sim_solution.GetStepByIndex(i)
    
    if sim_solution_step == None:
        the_lw.WriteFullline("add_load_to_subcase: subcase with name " + subcase_name + " not found in solution " + solution_name + "!")
        return

    # get the requested load if it exists
    sim_load: List[NXOpen.CAE.SimLoad] = [item for item in sim_simulation.Loads if item.Name.lower() == load_name.lower()]
    if len(sim_load) == 0:
        # Load not found
        the_lw.WriteFullline("add_load_to_subcase: Load with name " + load_name + " not found!")
        return
    
    sim_solution_step.AddBc(sim_load[0])


def add_constraint_to_solution(solution_name: str, constraint_name: str) -> None:
    """This function adds a constraint with the given name to the solution with the given name.
    
    Parameters
    ----------
    solution_name: str
        The name of the solution to add the constraint to
    constraint_name: str
        The name of the constraint to add

    Notes
    -----
    Tested in SC2212
    """
    # check if started from a SimPart, returning othwerwise
    base_part: NXOpen.BasePart = the_session.Parts.BaseWork
    if not isinstance(base_part, NXOpen.CAE.SimPart):
        the_lw.WriteFullline("AddConstraintToSolution needs to start from a .sim file. Exiting")
        return
    # we are now sure that basePart is a SimPart
    sim_sart: NXOpen.CAE.SimPart = cast(NXOpen.CAE.SimPart, base_part) # explicit casting makes it clear
    sim_simulation: NXOpen.CAE.SimSimulation = sim_sart.Simulation

    # get the requested solution if it exists
    sim_solution: NXOpen.CAE.SimSolution = get_solution(solution_name)
    if sim_solution == None:
        # Solution with the given name not found
        the_lw.WriteFullline("AddConstraintToSolution: Solution with name " + solution_name + " not found!")
        return

    # get the requested Constraint if it exists
    sim_constraints: List[NXOpen.CAE.SimConstraint] = [item for item in sim_simulation.Constraints]
    sim_constraint: List[NXOpen.CAE.SimConstraint] = [item for item in sim_constraints if item.Name.lower() == constraint_name.lower()]
    if len(sim_constraint) == 0:
        # Constraint with the given name not found
        the_lw.WriteFullline("AddConstraintToSolution: constraint with name " + constraint_name + " not found!")
        return

    # add constraint to solution
    sim_solution.AddBc(sim_constraint[0])


def add_constraint_to_subcase(solution_name: str, subcase_name, constraint_name: str) -> None:
    """This function adds a constraint with the given name to subcase witht he given name within the solution with the given name.
    
    Parameters
    ----------
    solution_name: str
        The name of the solution to add the constraint to
    subcase_name: str
        The name of the subcase within the solution to add the constraint to
    constraint_name: str
        The name of the constraint to add

    Notes
    -----
    Tested in SC2212
    """
    # check if started from a SimPart, returning othwerwise
    base_part: NXOpen.BasePart = the_session.Parts.BaseWork
    if not isinstance(base_part, NXOpen.CAE.SimPart):
        the_lw.WriteFullline(add_constraint_to_subcase.__name__ + " needs to start from a .sim file. Exiting")
        return
    # we are now sure that basePart is a SimPart
    sim_sart: NXOpen.CAE.SimPart = cast(NXOpen.CAE.SimPart, base_part) # explicit casting makes it clear
    sim_simulation: NXOpen.CAE.SimSimulation = sim_sart.Simulation

    # get the requested solution if it exists
    sim_solution: NXOpen.CAE.SimSolution = get_solution(solution_name)
    if sim_solution == None:
        # Solution with the given name not found
        the_lw.WriteFullline(add_constraint_to_subcase.__name__ + ": Solution with name " + solution_name + " not found!")
        return

    # check if the subcase exists in the given solution
    sim_solution_step: Optional[NXOpen.CAE.SimSolutionStep] = None
    for i in range(sim_solution.StepCount):
        if sim_solution.GetStepByIndex(i).Name.lower() == subcase_name.lower():
            # subcase exists
            sim_solution_step = sim_solution.GetStepByIndex(i)
    
    if sim_solution_step == None:
        the_lw.WriteFullline(add_constraint_to_subcase.__name__ + ": subcase with name " + subcase_name + " not found in solution " + solution_name + "!")
        return

    # get the requested Constraint if it exists
    sim_constraints: List[NXOpen.CAE.SimConstraint] = [item for item in sim_simulation.Constraints]
    sim_constraint: List[NXOpen.CAE.SimConstraint] = [item for item in sim_constraints if item.Name.lower() == constraint_name.lower()]
    if len(sim_constraint) == 0:
        # Constraint with the given name not found
        the_lw.WriteFullline(add_constraint_to_subcase.__name__ + ": constraint with name " + constraint_name + " not found!")
        return

    # add constraint to solution
    try:
        # don't know how to check for constraintgroup, so just try to create it
        sim_solution_step.CreateConstraintGroup()
    except:
        pass
    sim_solution_step.AddBc(sim_constraint[0])


def create_subcase(solution_name: str, subcase_name: str) -> Optional[NXOpen.CAE.SimSolutionStep]:
    """This function creates a subcase with a given name under the given solution.
    Does not create if already exists.
    
    Parameters
    ----------
    solution_name: str
        The name of the solution to create the subcase under
    subcase_name: str
        The name of the subcase to create
    
    Returns
    -------
    NXOpen.CAE.SimSolutionStep or None
        Returns the created subcase if created. None otherwise

    Notes
    -----
    Tested in SC2212

    """
    # check if started from a SimPart, returning othwerwise
    base_part: NXOpen.BasePart = the_session.Parts.BaseWork
    if not isinstance(base_part, NXOpen.CAE.SimPart):
        the_lw.WriteFullline("CreateSubcase needs to start from a .sim file. Exiting")
        return

    # get the requested solution if it exists
    sim_solution: NXOpen.CAE.SimSolution = get_solution(solution_name)
    if sim_solution == None:
        # Solution not found
        the_lw.WriteFullline("CreateSubcase: Solution with name " + solution_name + " not found!")
        return
    
    # check if the subcase already exists in the given solution
    for i in range(sim_solution.StepCount):
        if sim_solution.GetStepByIndex(i).Name.lower() == subcase_name.lower():
            # subcase already exists
            the_lw.WriteFullline("CreateSubcase: subcase with name " + subcase_name + " already exists in solution " + solution_name + "!")
            the_lw.WriteFullline("Proceeding with the existing one.")
            return sim_solution.GetStepByIndex(i)
    
    # create the subcase with the given name but don't activate it
    return sim_solution.CreateStep(0, False, subcase_name)


def create_solution(solution_name: str, output_requests: str = "Structural Output Requests1", bulk_data_echo_request: str = "Bulk Data Echo Request1") -> Optional[NXOpen.CAE.SimSolution]:
    """This function creates a solution with the given name, updated an existing if one already exists with that name.
    An optional output requests and bulk data echo request can be provided as parameters.
    If not provided or the provided is not found the defaults are applied.
    
    Parameters
    ----------
    solution_name: str
        The name of the solution to create
    optional output_requests: str
        The name of the structural ouput request to set for the solution
    optional bulk_data_echo_request: str
        The name of the bulk data echo request to set for the solution

    Returns
    -------
    NXOpen.CAE.SimSolution or None
        Returns the created subcase if created. The existing one with this name and updated if it exists
    
    Notes
    -----
    Tested with only solution name in SC2212.

    """
    # check if started from a SimPart, returning othwerwise
    base_part: NXOpen.BasePart = the_session.Parts.BaseWork
    if not isinstance(base_part, NXOpen.CAE.SimPart):
        the_lw.WriteFullline("CreateSolution needs to start from a .sim file. Exiting")
        return
    # we are now sure that basePart is a SimPart
    sim_part: NXOpen.CAE.SimPart = cast(NXOpen.CAE.SimPart, base_part) # explicit casting makes it clear
    sim_simulation: NXOpen.CAE.SimSimulation = sim_part.Simulation

    sim_solution: NXOpen.CAE.SimSolution = get_solution(solution_name)
    if sim_solution == None:
        # create the solution
        the_lw.WriteFullline("Creating solution " + solution_name)
        sim_solution = sim_simulation.CreateSolution("NX NASTRAN", "Structural", "SESTATIC 101 - Single Constraint", solution_name, NXOpen.CAE.SimSimulation.AxisymAbstractionType.NotSet)


    property_table: NXOpen.CAE.PropertyTable = sim_solution.PropertyTable

    # Look for a ModelingObjectPropertyTable with the given name or the default name "Bulk Data Echo Request1"
    bulk_data_property_table: List[NXOpen.CAE.ModelingObjectPropertyTable] = [item for item in sim_part.ModelingObjectPropertyTables if item.Name.lower() == bulk_data_echo_request.lower()]
    if len(bulk_data_property_table) == 0:
        # did not find ModelinObjectPropertyTable with name "Bulk Data Echo REquest1"
        the_lw.WriteFullline("Warning: could not find Bulk Data Echo Request with name " + bulk_data_echo_request + ". Applying default one.")
        # check if default exists
        bulk_data_property_table: List[NXOpen.CAE.ModelingObjectPropertyTable] = [item for item in sim_part.ModelingObjectPropertyTables if item.Name.lower() == "Bulk Data Echo Request1".lower()]
        if len(bulk_data_property_table) == 0:
            # default does also not exist. Create it
            bulk_data_property_table = sim_part.ModelingObjectPropertyTables.CreateModelingObjectPropertyTable("Bulk Data Echo Request", "NX NASTRAN - Structural", "NX NASTRAN", "Bulk Data Echo Request1", 1000)

    property_table.SetNamedPropertyTablePropertyValue("Bulk Data Echo Request", bulk_data_property_table[0])

    # Look for a ModelingObjectPropertyTable with the given name or the default name "Structural Output Requests1"
    output_requests_property_table: List[NXOpen.CAE.ModelingObjectPropertyTable] = [item for item in sim_part.ModelingObjectPropertyTables if item.Name.lower() == output_requests.lower()]
    if len(output_requests_property_table) == 0:
        # did not find ModelinObjectPropertyTable with name "Bulk Data Echo REquest1"
        the_lw.WriteFullline("Warning: could not find Output Requests with name " + output_requests + ". Applying default one.")
        # check if default exists
        output_requests_property_table = [item for item in sim_part.ModelingObjectPropertyTables if item.Name.lower() == "Structural Output Requests1".lower()]
        if len(output_requests_property_table) == 0:
            # default does also not exist. Create it
            output_requests_property_table = sim_part.ModelingObjectPropertyTables.CreateModelingObjectPropertyTable("Structural Output Requests", "NX NASTRAN - Structural", "NX NASTRAN", "Bulk Data Echo Request1", 1001)
            # set Von Mises stress location to corner
            output_requests_property_table.PropertyTable.SetIntegerPropertyValue("Stress - Location", 1)


    property_table.SetNamedPropertyTablePropertyValue("Output Requests", output_requests_property_table[0])

    return sim_solution


def get_solution(solution_name: str) -> Union[NXOpen.CAE.SimSolution, None]:
    """This function returns the SimSolution object with the given name.
    Returns None if not found, so the user can check and act accordingly

    Parameters
    ----------
    solutionName: int
        The name of the solution to return, case insensitive
    
    Returns
    -------
    NXOpen.CAE.SimSolution or None
        The FIRST solution object with the given name if found, None otherwise
    """
    # check if started from a SimPart, returning othwerwise
    base_part: NXOpen.BasePart = the_session.Parts.BaseWork
    if not isinstance(base_part, NXOpen.CAE.SimPart):
        the_lw.WriteFullline("get_solution needs to start from a .sim file. Exiting")
        return

    sim_part: NXOpen.CAE.SimPart = cast(NXOpen.CAE.SimPart, base_part) # explicit casting makes it clear
    sim_simulation = sim_part.Simulation
    sim_solutions: List[NXOpen.CAE.SimSolution] = [item for item in sim_simulation.Solutions] # no .ToArray() in python

    sim_solution: List[NXOpen.CAE.SimSolution] = [item for item in sim_solutions if item.Name.lower() == solution_name.lower()]
    if len(sim_solution) == 0:
        # solution with the given name not found
        return None
    
    # return the first simSolution with the requested name
    return sim_solution[0]


def set_solution_property(solution_name: str, property_name: str, property_value: Union[str, int]):
    """
    Set a property value for a solution.

    Parameters
    ----------
    solution_name : str
        The name of the solution to set the property for.

    property_name : str
        The name of the property to set.

    property_value : Union[str, int]
        The value to set for the property. It can be either a string or an integer.

    Raises
    ------
    TypeError
        If `property_value` is not a string or an integer.
    
    Examples
    --------
    set_solution_property("MySolution", "sdirectory", "C:\\NXSolveScratch\\")
    set_solution_property("MySolution", "parallel", 8)
    set_solution_property("MySolution", "solver command window", 1)

    Notes
    -----
    Tested in SC2212

    """
    solution = get_solution(solution_name)
    solver_options_property_table: NXOpen.CAE.PropertyTable = solution.SolverOptionsPropertyTable
    if type(property_value) is str:
        solver_options_property_table.SetStringPropertyValue(property_name, property_value)
    if type(property_value) is int:
        solver_options_property_table.SetIntegerPropertyValue(property_name, property_value)


def get_nodes_in_group(group_name: str) -> Dict[int, NXOpen.CAE.FENode]:
    """
    Retrieves nodes belonging to a specified group.

    Parameters
    ----------
    group_name : str
       The name of the group whose nodes are to be retrieved (not case sensitive)

    Returns
    -------
    Dict[int, NXOpen.CAE.FENode]
        An ordered dictionary mapping node labels to FENode objects.   

    Raises
    ------
        ValueError: If the group with the specified name is not found or if multiple occurrences are found.

    Notes
    -----
    Tested in SC2212

    """
    work_cae_part: NXOpen.CAE.CaePart = cast(NXOpen.CAE.CaePart, the_session.Parts.BaseWork)
    groups: List[NXOpen.CAE.CaeGroup] = [item for item in work_cae_part.CaeGroups]
    group: List[NXOpen.CAE.CaeGroup] = [item for item in groups if item.Name.strip().lower() == group_name.strip().lower()]
    if len(group) == 0:
        the_lw.WriteFullline(f'Group with name {group_name} not found.')
        raise ValueError(f'Group with name {group_name} not found.')
    elif len(group) != 1:
        the_lw.WriteFullline(f'Multiple occurences of {group_name} found. Note that the names are case insensitive.')
        raise ValueError(f'Multiple occurences of {group_name} found. Note that the names are case insensitive.')
    
    nodes_in_group: Dict[int, NXOpen.CAE.FENode] = {}
    for object in group[0].GetEntities():
        if type(object) == NXOpen.CAE.FENode:
            node = cast(NXOpen.CAE.FENode, object)
            nodes_in_group[node.Label] = node
    
    
    return dict(sorted(nodes_in_group.items()))


def create_displacement_field(field_name: str, file_name: str) -> NXOpen.Fields.FieldTable:
    """
    Creates a displacement field which can be used in an enforced displacement constraint.
    When creating a break-out model or submodel 

    Parameters
    ----------
    field_name : str
       The name to give to the field

    file_name : str
       Full path of the file with the nodal coordinates and displacement values
       
    Returns
    -------
    NXOpen.Fields.FieldTable
        The field just created

    Notes
    -----
    The file with coordinates and displacements can be generated with write_submodel_data_to_file
    Tested in SC2212

    """
    work_sim_part: NXOpen.CAE.SimPart = cast(NXOpen.CAE.SimPart, the_session.Parts.BaseWork)
    field_manager = work_sim_part.FieldManager
    spation_map_builder = field_manager.CreateSpatialMapBuilder(NXOpen.Fields.SpatialMap.Null)

    unit = spation_map_builder.FaceTolerance.Units
    name_variable_1 = field_manager.GetNameVariable("length_1", "Length")
    field_variable_1 = field_manager.CreateDependentVariable(NXOpen.Fields.Field.Null, name_variable_1, unit, NXOpen.Fields.FieldVariable.ValueType.Real)
    name_variable_2 = field_manager.GetNameVariable("length_2", "Length")
    field_variable_2 = field_manager.CreateDependentVariable(NXOpen.Fields.Field.Null, name_variable_2, unit, NXOpen.Fields.FieldVariable.ValueType.Real)
    name_variable_3 = field_manager.GetNameVariable("length_3", "Length")
    field_variable_3 = field_manager.CreateDependentVariable(NXOpen.Fields.Field.Null, name_variable_3, unit, NXOpen.Fields.FieldVariable.ValueType.Real)

    name_variable_4 = field_manager.GetNameVariable("x", "Length")
    field_variable_4 = field_manager.CreateIndependentVariable(NXOpen.Fields.Field.Null, name_variable_4, unit, NXOpen.Fields.FieldVariable.ValueType.Real, False, True, 1e+19, False, True, 9.9999999999999998e-20, False, 2, False, 1.0)
    
    name_variable_5 = field_manager.GetNameVariable("y", "Length")
    field_variable_5 = field_manager.CreateIndependentVariable(NXOpen.Fields.Field.Null, name_variable_5, unit, NXOpen.Fields.FieldVariable.ValueType.Real, False, True, 1e+19, False, True, 9.9999999999999998e-20, False, 2, False, 1.0)
    
    name_variable_6 = field_manager.GetNameVariable("z", "Length")
    field_variable_6 = field_manager.CreateIndependentVariable(NXOpen.Fields.Field.Null, name_variable_6, unit, NXOpen.Fields.FieldVariable.ValueType.Real, False, True, 1e+19, False, True, 9.9999999999999998e-20, False, 2, False, 1.0)

    spatial_map_builder = field_manager.CreateSpatialMapBuilder(NXOpen.Fields.SpatialMap.Null)
    spatial_map_builder.MapType = NXOpen.Fields.SpatialMap.TypeEnum.Global
    spatial_map: NXOpen.Fields.SpatialMap = spatial_map_builder.Commit()

    depVarArray2 = [NXOpen.Fields.FieldVariable.Null] * 3
    depVarArray2[0] = field_variable_1
    depVarArray2[1] = field_variable_2
    depVarArray2[2] = field_variable_3

    indepVarArray2 = [NXOpen.Fields.FieldVariable.Null] * 3 
    indepVarArray2[0] = field_variable_4
    indepVarArray2[1] = field_variable_5
    indepVarArray2[2] = field_variable_6

    import_table_data_builder = field_manager.CreateImportTableDataBuilder(field_name, indepVarArray2, depVarArray2)
    import_table_data_builder.ImportFile = file_name
    field_table: NXOpen.Fields.FieldTable = import_table_data_builder.Commit()
    field_table.ParameterizeIndependentDomain = False
    field_table.DelayedUpdate = False
    field_table.CreateInterpolatorOnCommit = True
    field_table.InterpolationMethod = NXOpen.Fields.FieldEvaluator.InterpolationEnum.Delaunay3dAccurate
    field_table.ValuesOutsideTableInterpolation = NXOpen.Fields.FieldEvaluator.ValuesOutsideTableInterpolationEnum.Constant
    field_table.CreateInterpolator()
    field_table.SetSpatialMap(spatial_map)
    
    import_table_data_builder.Destroy()

    return field_table


<<<<<<< HEAD
def create_linear_acceleration(gx: float, gy: float, gz: float, force_name: str, sim_part: NXOpen.CAE.SimPart=None) -> Optional[NXOpen.CAE.SimBC]:
    """
    Create or edit a linear acceleration load in a SimPart.

    Parameters
    ----------
    gx : float
        The acceleration in the x-direction in mm/s^2.
    gy : float
        The acceleration in the y-direction in mm/s^2.
    gz : float
        The acceleration in the z-direction in mm/s^2.
    forceName : str
        The name of the load to create or edit.

    Returns
    -------
    NXOpen.CAE.SimBC
        The created or edited SimBC object.

    Notes
    -----
    Use create_linear_acceleration(0, 0, -9810, "Gravity") to create a gravity load
    Tested in SC2212

    """
    if sim_part is None:
        sim_part = cast(NXOpen.CAE.SimPart, the_session.Parts.BaseWork)

    sim_simulation = sim_part.Simulation

    # set solution to inactive so load is not automatically added upon creation
    sim_part.Simulation.ActiveSolution = None

    # Check if load already exists
    sim_loads: List[NXOpen.CAE.SimLoad] = [item for item in sim_part.Simulation.Loads]
    sim_load: List[NXOpen.CAE.SimLoad] = [item for item in sim_loads if item.Name.lower() == force_name.lower()]

    if len(sim_load) == 0:
        # no load with the given name, thus creating the load
        sim_bc_builder = sim_simulation.CreateBcBuilderForLoadDescriptor("ComponentGravityField", force_name)
    else:
        # a load with the given name already exists therefore editing the load
        sim_bc_builder = sim_simulation.CreateBcBuilderForBc(sim_load[0])

    propertyTable = sim_bc_builder.PropertyTable
    setManager = sim_bc_builder.TargetSetManager

    objects1 = [NXOpen.CAE.SetObject()]
    objects1[0].Obj = None
    objects1[0].SubType = NXOpen.CAE.CaeSetObjectSubType.Part
    objects1[0].SubId = 0
    setManager.SetTargetSetMembers(0, NXOpen.CAE.CaeSetGroupFilterType.ValueOf(-1), objects1)

    vectorFieldWrapper = propertyTable.GetVectorFieldWrapperPropertyValue("CartesianMagnitude")
    unitMilliMeterPerSquareSecond = sim_part.UnitCollection.FindObject("MilliMeterPerSquareSecond")

    expressionAx = vectorFieldWrapper.GetExpressionByIndex(0)
    sim_part.Expressions.EditWithUnits(expressionAx, unitMilliMeterPerSquareSecond, str(gx))

    expressionAy = vectorFieldWrapper.GetExpressionByIndex(1)
    sim_part.Expressions.EditWithUnits(expressionAy, unitMilliMeterPerSquareSecond, str(gy))

    expressionAz = vectorFieldWrapper.GetExpressionByIndex(2)
    sim_part.Expressions.EditWithUnits(expressionAz, unitMilliMeterPerSquareSecond, str(gz))

    expressions = [expressionAx, expressionAy, expressionAz]
    vectorFieldWrapper.SetExpressions(expressions)

    propertyTable.SetVectorFieldWrapperPropertyValue("CartesianMagnitude", vectorFieldWrapper)
    propertyTable.SetTablePropertyWithoutValue("CylindricalMagnitude")

    propertyTable.SetVectorFieldWrapperPropertyValue("CylindricalMagnitude", None)
    propertyTable.SetTablePropertyWithoutValue("SphericalMagnitude")
    propertyTable.SetVectorFieldWrapperPropertyValue("SphericalMagnitude", None)

    propertyValue1 = [""]
    propertyTable.SetTextPropertyValue("description", propertyValue1)

    sim_bc_builder.DestinationFolder = None

    simBC = sim_bc_builder.CommitAddBc()

    sim_bc_builder.Destroy()

    return simBC

=======
def get_all_fe_elements(base_fem_part: NXOpen.CAE.BaseFemPart=None) -> Dict[int, NXOpen.CAE.FEElement]:
    """
    Get all elements from the model.
    Note that this is the most performant way to do so.

    Parameters
    ----------
    base_fem_part: NXOpen.CAE.BaseFemPart
        The BaseFemPart to get the elements from.

    Returns
    -------
    List[NXOpen.CAE.FEElement]
        A list of all FEElements in the base_fem_part
    
    Notes
    -----
    Tested in SC2306
    """
    if base_fem_part is None:
        base_fem_part = cast(NXOpen.CAE.BaseFemPart,the_session.Parts.Work)
    all_elements: Dict[int, NXOpen.CAE.FEElement] = {}
    fe_element_label_map = base_fem_part.BaseFEModel.FeelementLabelMap
    element_label: int = fe_element_label_map.AskNextElementLabel(0)
    while (element_label > 0):
        all_elements[element_label] = fe_element_label_map.GetElement(element_label)
        element_label = fe_element_label_map.AskNextElementLabel(element_label)
    
    # sort the dict (valid for python 3.7+) even thought the items should be in order from the element label map
    all_elements = dict(sorted(all_elements.items()))
    return all_elements


def add_related_nodes_and_elements(cae_part: NXOpen.CAE.CaePart):
    """
    This function cycles through all cae groups in a CaePart.
    For each group it adds the related nodes and elements for the bodies and faces in the group.
    Practical for repopulating groups after a (partial) remesh.
    Function is idempotent.

    Parameters
    ----------
    fem_part: NXOpen.CAE.FemPart
        The CaePart to perform this operation on.
    
    Notes
    -----
    Tested in SC2306
    """
    cae_groups: List[NXOpen.CAE.CaeGroup] = cae_part.CaeGroups
    for group in cae_groups: # type: ignore
        the_lw.WriteFullline("Processing group " + group.Name)
        seeds_body: List[NXOpen.CAE.CAEBody] = []
        seeds_face: List[NXOpen.CAE.CAEFace] = []

        for tagged_object in group.GetEntities():
            if type(tagged_object) is NXOpen.CAE.CAEBody:
                seeds_body.append(cast(NXOpen.CAE.CAEBody, tagged_object))
            
            elif type(tagged_object) is NXOpen.CAE.CAEFace:
                seeds_face.append(cast(NXOpen.CAE.CAEFace, tagged_object))

        smart_selection_manager: NXOpen.CAE.SmartSelectionManager = cae_part.SmartSelectionMgr

        related_element_method_body: NXOpen.CAE.RelatedElemMethod = smart_selection_manager.CreateRelatedElemMethod(seeds_body, False)
        # related_node_method_body: NXOpen.CAE.RelatedNodeMethod = smart_selection_manager.CreateNewRelatedNodeMethodFromBody(seeds_body, False)
        # comment previous line and uncomment next line for NX version 2007 (release 2022.1) and later
        related_node_method_body: NXOpen.CAE.RelatedElemMethod = smart_selection_manager.CreateNewRelatedNodeMethodFromBodies(seeds_body, False, False)

        group.AddEntities(related_element_method_body.GetElements())
        group.AddEntities(related_node_method_body.GetNodes())

        related_element_method_face: NXOpen.CAE.RelatedElemMethod = smart_selection_manager.CreateRelatedElemMethod(seeds_face, False)
        # related_node_method_face: NXOpen.CAE.RelatedElemMethod = smart_selection_manager.CreateRelatedNodeMethod(seeds_face, False)
        # comment previous line and uncomment next line for NX version 2007 (release 2022.1) and later
        related_node_method_face: NXOpen.CAE.RelatedElemMethod = smart_selection_manager.CreateNewRelatedNodeMethodFromFaces(seeds_face, False, False)

        group.AddEntities(related_element_method_face.GetElements())
        group.AddEntities(related_node_method_face.GetNodes())
>>>>>>> 822aefee
<|MERGE_RESOLUTION|>--- conflicted
+++ resolved
@@ -1045,7 +1045,6 @@
     return field_table
 
 
-<<<<<<< HEAD
 def create_linear_acceleration(gx: float, gy: float, gz: float, force_name: str, sim_part: NXOpen.CAE.SimPart=None) -> Optional[NXOpen.CAE.SimBC]:
     """
     Create or edit a linear acceleration load in a SimPart.
@@ -1133,7 +1132,6 @@
 
     return simBC
 
-=======
 def get_all_fe_elements(base_fem_part: NXOpen.CAE.BaseFemPart=None) -> Dict[int, NXOpen.CAE.FEElement]:
     """
     Get all elements from the model.
@@ -1213,4 +1211,3 @@
 
         group.AddEntities(related_element_method_face.GetElements())
         group.AddEntities(related_node_method_face.GetNodes())
->>>>>>> 822aefee
